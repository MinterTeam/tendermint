--- conflicted
+++ resolved
@@ -590,13 +590,9 @@
 // Verify that +2/3 of the set had signed the given signBytes.
 func (vals *ValidatorSet) VerifyCommit(chainID string, blockID BlockID, height int64, commit *Commit) error {
 
-<<<<<<< HEAD
-	// If the ValidatorSet size is different than the commit.Precommits size somthing is wrong
-=======
 	if err := commit.ValidateBasic(); err != nil {
 		return err
 	}
->>>>>>> 94e0176a
 	if vals.Size() != len(commit.Precommits) {
 		return NewErrInvalidCommitPrecommits(vals.Size(), len(commit.Precommits))
 	}
@@ -612,49 +608,17 @@
 			blockID, commit.BlockID)
 	}
 
-<<<<<<< HEAD
-	var talliedVotingPower int64
-	round := commit.Round()
-=======
 	talliedVotingPower := int64(0)
->>>>>>> 94e0176a
 
 	for idx, precommit := range commit.Precommits {
 		// Some precommits will likely be missing, skip those
 		if precommit == nil {
 			continue
 		}
-<<<<<<< HEAD
-
-		// Malicous data checking for height
-		if precommit.Height != height {
-			return fmt.Errorf("Invalid commit -- wrong height: want %v got %v", height, precommit.Height)
-		}
-
-		// Malicous data checking for round
-		if precommit.Round != round {
-			return fmt.Errorf("Invalid commit -- wrong round: want %v got %v", round, precommit.Round)
-		}
-
-		// Malicous data checking for precommit
-		if precommit.Type != PrecommitType {
-			return fmt.Errorf("Invalid commit -- not precommit @ index %v", idx)
-		}
-
-		// Validate signature.
-		_, val := vals.GetByAddress(precommit.ValidatorAddress)
-		if val == nil {
-			continue
-		}
-
-		// verify that the valiator signed the precommit
-		if !val.PubKey.VerifyBytes(precommit.SignBytes(chainID), precommit.Signature) {
-=======
 		_, val := vals.GetByIndex(idx)
 		// Validate signature.
 		precommitSignBytes := commit.VoteSignBytes(chainID, idx)
 		if !val.PubKey.VerifyBytes(precommitSignBytes, precommit.Signature) {
->>>>>>> 94e0176a
 			return fmt.Errorf("Invalid commit -- invalid signature: %v", precommit)
 		}
 
